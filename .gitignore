--- conflicted
+++ resolved
@@ -29,8 +29,4 @@
 
 # Reference files
 /.reference/
-<<<<<<< HEAD
-/reference/
-=======
-/reference
->>>>>>> fb61ab0d
+/reference/